--- conflicted
+++ resolved
@@ -15,44 +15,37 @@
 import java.util.Map;
 import java.util.TreeMap;
 
-<<<<<<< HEAD
-public class TtsService implements AutoCloseable {
-
-    public TtsService() throws IOException, NoSuchAlgorithmException {
-
-        ttsClient = TextToSpeechClient.create();
-=======
 /**
  * Service class responsible for converting text into audio files using
  * Google Cloud Text-to-Speech API.
  */
-public class TtsService {
+public class TtsService implements AutoCloseable {
+    public TtsService() throws IOException, NoSuchAlgorithmException {
 
-    // Google Cloud TTS client instance
-    private final TextToSpeechClient ttsClient;
-
-    /**
-     * Constructor initializes the TTS client.
-     * May throw IOException if credentials are missing or malformed.
-     */
-    public TtsService() throws IOException {
->>>>>>> b0171b95
+        ttsClient = TextToSpeechClient.create();
 
         md5 = MessageDigest.getInstance("MD5");
 
         audioConfig = AudioConfig.newBuilder()
-            .setAudioEncoding(AudioEncoding.MP3)
-            .build();
+                .setAudioEncoding(AudioEncoding.MP3)
+                .build();
 
         mVoiceParamsByLanguage = new TreeMap<>();
     }
 
-<<<<<<< HEAD
+    /**
+     * Synthesizes the given text into an MP3 audio file and stores it in the given directory.
+     *
+     * @param text            The input text to synthesize
+     * @param outputDirectory The folder where the audio file will be saved
+     * @param languageCode    Language code (e.g., "hi", "en") used for voice selection
+     * @param audioFilePrefix Prefix to add to audio filenames (e.g., "audio_")
+     */
     public void synthesizeTextToAudioFile(
-        final @NotNull String text,
-        final @NotNull String languageCode,
-        final @NotNull Path outputDirectory,
-        final @NotNull String audioFilePrefix) {
+            final @NotNull String text,
+            final @NotNull String languageCode,
+            final @NotNull Path outputDirectory,
+            final @NotNull String audioFilePrefix) {
 
         try {
 
@@ -64,48 +57,22 @@
                 // Create one and add it to the cache
                 LanguageMapper.VoiceConfig config = LanguageMapper.getVoiceConfig(languageCode);
                 voiceParameters = VoiceSelectionParams.newBuilder()
-                    .setLanguageCode(config.languageCode())
-                    .setName(config.voiceName())
-                    .setSsmlGender(SsmlVoiceGender.FEMALE)
-                    .build();
+                        .setLanguageCode(config.languageCode())
+                        .setName(config.voiceName())
+                        .setSsmlGender(SsmlVoiceGender.FEMALE)
+                        .build();
                 mVoiceParamsByLanguage.put(languageCode, voiceParameters);
             }
 
             final String hashedFileName = audioFilePrefix + md5Hash(text).toLowerCase(Locale.ROOT) + "_" + languageCode + ".mp3";
             final Path outputPath = outputDirectory.resolve(hashedFileName);
             System.out.println(outputPath);
-=======
-    /**
-     * Synthesizes the given text into an MP3 audio file and stores it in the given directory.
-     *
-     * @param audioPrefix Prefix to add to audio filenames (e.g., "audio_")
-     * @param text        The input text to synthesize
-     * @param outputDir   The folder where the audio file will be saved
-     * @param lanCode     Language code (e.g., "hi", "en") used for voice selection
-     */
-    public void synthesizeToFile(String audioPrefix, String text, Path outputDir, String lanCode) {
-
-        // Get appropriate voice config for the language
-        LanguageMapper.VoiceConfig config = LanguageMapper.getVoiceConfig(lanCode);
-        try {
-
-            //TODO: remove it
-            // Preprocess text: remove `\n`, <sub> tags, and unescape quotes
-            String cleanedText = text.replaceAll("\\\\n", "").replaceAll("<sub[^>]*>", "").replaceAll("</sub>", "").replace("\\'", "'");
-
-            // Generate a unique filename based on hash of the cleaned text
-            String hashedFileName = audioPrefix + md5Hash(cleanedText).toLowerCase(Locale.ROOT) + "_" + lanCode + ".mp3";
-            Path outputPath = outputDir.resolve(hashedFileName);
-
-            // Skip if audio already exists
->>>>>>> b0171b95
             if (Files.exists(outputPath)) {
 
                 System.out.println("File already exists, skipping: " + outputPath);
                 return;
             }
 
-<<<<<<< HEAD
             // Build the voice request
             final SynthesisInput input = SynthesisInput.newBuilder().setSsml(text).build();
             System.out.println(input);
@@ -113,24 +80,6 @@
             // Generate speech
             final SynthesizeSpeechResponse response = ttsClient.synthesizeSpeech(input, voiceParameters, audioConfig);
             final ByteString audioContents = response.getAudioContent();
-=======
-            // Prepare the TTS request
-            SynthesisInput input = SynthesisInput.newBuilder().setSsml(cleanedText).build(); // SSML allows advanced formatting
-
-            VoiceSelectionParams voice = VoiceSelectionParams.newBuilder()
-                    .setLanguageCode(config.languageCode())
-                    .setName(config.voiceName())
-                    .setSsmlGender(SsmlVoiceGender.FEMALE)
-                    .build();
-
-            AudioConfig audioConfig = AudioConfig.newBuilder()
-                    .setAudioEncoding(AudioEncoding.MP3)
-                    .build();
-
-            // Make the TTS API call
-            SynthesizeSpeechResponse response = ttsClient.synthesizeSpeech(input, voice, audioConfig);
-            ByteString audioContents = response.getAudioContent();
->>>>>>> b0171b95
 
             // Write the result to a .mp3 file
             try (FileOutputStream out = new FileOutputStream(outputPath.toFile())) {
@@ -146,7 +95,6 @@
         }
     }
 
-<<<<<<< HEAD
     @Override
     public void close() {
         ttsClient.close();
@@ -162,35 +110,6 @@
 
         char[] hexChars = new char[bytes.length * 2];
         for (int i = 0, j = 0; i < bytes.length; ++i) {
-=======
-    /**
-     * Generates an MD5 hash of the input string.
-     * Used to create unique, consistent filenames for TTS outputs.
-     */
-    private String md5Hash(String input) throws NoSuchAlgorithmException {
-
-        MessageDigest md = MessageDigest.getInstance("MD5");
-        byte[] hashBytes = md.digest(input.getBytes(StandardCharsets.UTF_8));
-        return bytesToHex(hashBytes);
-    }
-
-    /**
-     * Converts a byte array to a hexadecimal string.
-     */
-    public static String bytesToHex(@Nullable byte[] bytes) {
-
-        if (bytes != null && bytes.length != 0) {
-
-            char[] hexChars = new char[bytes.length * 2];
-            int i = 0;
-
-            for (int j = 0; i < bytes.length; ++i) {
-
-                short byteValue = toUnsignedByte(bytes[i]);
-                hexChars[j++] = getHexCharForMsn(byteValue);
-                hexChars[j++] = getHexCharForLsn(byteValue);
-            }
->>>>>>> b0171b95
 
             short byteValue = toUnsignedByte(bytes[i]);
             hexChars[j++] = getHexCharForMsn(byteValue);
@@ -200,7 +119,6 @@
         return new String(hexChars);
     }
 
-<<<<<<< HEAD
     private static char getHexCharForLsn(short byteValue) {
         return HEX_DIGITS[byteValue & 15];
     }
@@ -214,34 +132,6 @@
     }
 
     private static final char[] HEX_DIGITS = "0123456789ABCDEF".toCharArray();
-=======
-    // Converts a byte to an unsigned short (0–255)
-    public static char getHexCharForLsn(short byteValue) {
-        return HEX_DIGITS[byteValue & 15];
-    }
-
-    // Gets the hex character for the most significant nibble
-    public static short toUnsignedByte(byte value) {
-        return (short) (value & 255);
-    }
-
-    // Gets the hex character for the least significant nibble
-    public static char getHexCharForMsn(short byteValue) {
-        return HEX_DIGITS[byteValue >>> 4];
-    }
-
-    // Hex character lookup table
-    public static final char[] HEX_DIGITS = "0123456789ABCDEF".toCharArray();
-
-    /**
-     * Gracefully shuts down the TTS client.
-     */
-    public void shutdown() {
-
-        if (ttsClient != null)
-            ttsClient.close();
-    }
->>>>>>> b0171b95
 
     private final @NotNull TextToSpeechClient ttsClient;
     private final @NotNull MessageDigest md5;
