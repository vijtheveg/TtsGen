package com.merabills;

import java.io.IOException;
import java.nio.file.Files;
import java.nio.file.Path;
import java.nio.file.Paths;
import java.util.ArrayList;
import java.util.LinkedHashMap;
import java.util.List;
import java.util.Map;
import java.util.regex.Pattern;
import java.util.stream.Stream;

/**
 * Entry point for the TTS audio generation tool.
 * <p>
 * This program reads localized `strings.xml` files from language-specific subdirectories
 * (e.g., `res-hi`, `res-en`), filters the string entries based on a regex pattern,
 * and generates corresponding audio files using Google Cloud Text-to-Speech.
 * <p>
 * Usage:
 * java Main <inputFolder> <regexPattern> <outputFolder> <audioPrefix>
 * <p>
 * Parameters:
 * - inputFolder: Root directory containing subdirectories for each language (e.g., res-hi, res-en).
 * - regexPattern: Regular expression to filter string keys (e.g., ^tip_.*).
 * You can add multiple regex to this separated by a semicolon(;) eg: (e.g., ^tip_.*;^catalog_.*)
 * - outputFolder: Root folder where generated audio files will be saved (e.g., ./output).
 * - audioPrefix: Prefix to prepend to each audio filename (e.g., "audio_").
 * <p>
 * Output:
 * - For each matching string, an `.mp3` file is created in a language-specific folder
 * like `output/raw-hi/audio_<hash>_hi.mp3`, ensuring no duplicates via MD5-based hashing.
 * <p>
 * Example:
 * java Main ./input "^tip_.*" ./output audio_
 */


public class Main {

    public static void main(String[] args) {
        String inputFolder;
        String regexPattern;
        String outputFolder;
        String audioPrefix;

        // Validate and extract command-line arguments
        if (args.length == 4) {

            inputFolder = args[0];
            regexPattern = args[1];
            outputFolder = args[2];
            audioPrefix = args[3];
        } else {

            throw new IllegalArgumentException("Expected 4 arguments: <inputFolder> <regexPattern> <outputFolder> <audioPrefix>");
        }
        String baseInputFolderPath = inputFolder;

        // Set up input directory path
        Path baseInputPath = Paths.get(baseInputFolderPath);

        if (!Files.isDirectory(baseInputPath)) {

            System.out.println("The provided path is not a directory. Exiting.");
            return;
        }

        String regex = regexPattern;

        // Compile the regex pattern for filtering strings
        List<Pattern> patterns = new ArrayList<>();
        for (String reg : regex.split(";")) {

            patterns.add(Pattern.compile(reg.trim()));
        }

        String baseOutputFolderPath = outputFolder;

        // Set up output directory path
        Path baseOutputPath = Paths.get(baseOutputFolderPath);

        try {

            Files.createDirectories(baseOutputPath);
        } catch (IOException e) {

            System.err.println("Error creating base output directory: " + e.getMessage());
            return;
        }

<<<<<<< HEAD
        try (Stream<Path> subDirs = Files.list(baseInputPath); TtsService ttsService = new TtsService()) {

            subDirs.filter(Files::isDirectory).forEach(subDir -> {
=======
        try {

            // Initialize TTS service (Google Cloud Text-to-Speech wrapper)
            TtsService ttsService = new TtsService();

            // Traverse subdirectories (e.g., inputFolder/en-IN, inputFolder/hi-IN)
            try (Stream<Path> subDirs = Files.list(baseInputPath)) {

                subDirs.filter(Files::isDirectory).forEach(subDir -> {

                    String folderName = subDir.getFileName().toString();

                    // Extract language code (e.g., "en" from "res-en")
                    String[] parts = folderName.split("-");
                    String langCode = parts[parts.length - 1];

                    // Prepare corresponding output directory like "raw-en"
                    Path langOutputPath = baseOutputPath.resolve("raw-" + langCode);
                    try {
>>>>>>> b0171b95

                String folderName = subDir.getFileName().toString();
                String[] parts = folderName.split("-");
                String langCode = parts[parts.length - 1];
                Path langOutputPath = baseOutputPath.resolve("raw-" + langCode);
                try {

                    Files.createDirectories(langOutputPath);
                } catch (IOException e) {

<<<<<<< HEAD
                    System.err.println("Failed to create output directory for " + langCode);
                    return;
                }
=======
                    // Walk through all XML files inside the language folder
                    try (Stream<Path> files = Files.walk(subDir)) {
>>>>>>> b0171b95

                try (Stream<Path> files = Files.walk(subDir)) {

<<<<<<< HEAD
                    files.filter(path -> Files.isRegularFile(path) && path.toString().endsWith(".xml"))
                        .forEach(filePath -> {
=======
                                    AndroidStringResourceParser.ParsedResources parsed;
                                    try {

                                        parsed = AndroidStringResourceParser.parseStringResources(filePath.toFile());
                                    } catch (Exception e) {

                                        throw new RuntimeException(e);
                                    }
                                    Map<String, String> results = new LinkedHashMap<>();

                                    for (AndroidStringResourceParser.StringResource res : parsed.getStrings()) {

                                        for (Pattern p : patterns) {

                                            if (p.matcher(res.getName()).matches()) {

                                                results.put(res.getName(), res.getValue());
                                            }
                                        }
                                    }

                                    // Match <string-array> entries
                                    for (AndroidStringResourceParser.StringArrayResource arrayRes : parsed.getStringArrays()) {

                                        for (Pattern pattern : patterns) {

                                            if (pattern.matcher(arrayRes.getName()).matches()) {

                                                List<String> items = arrayRes.getItems();
                                                for (int i = 0; i < items.size(); i++) {

                                                    String key = arrayRes.getName() + "[" + i + "]";
                                                    results.put(key, items.get(i));
                                                }
                                                break;
                                            }
                                        }
                                    }

                                    // Synthesize audio for each matching string
                                    results.forEach((key, value) -> {
>>>>>>> b0171b95

                            Map<String, String> results =
                                XmlStringExtractor.extractMatchingStrings(filePath.toFile(), pattern);
                            results.forEach((key, value) -> {

<<<<<<< HEAD
                                if (!value.trim().isEmpty())
                                    ttsService.synthesizeTextToAudioFile(value, langCode, langOutputPath, audioPrefix);
                                else
                                    System.out.println("Skipping empty value for: " + key);
                            });
                        });
                } catch (IOException e) {

                    System.err.println("Error walking subDir " + subDir + ": " + e.getMessage());
                }
            });
        } catch (Exception e) {
=======
                        System.err.println("Error walking subDir " + subDir + ": " + e.getMessage());
                    }
                });
            }
            // Cleanly shut down TTS service (e.g., release clients, threads)
            ttsService.shutdown();

        } catch (IOException e) {
>>>>>>> b0171b95

            System.err.println("TTS Service error: " + e.getMessage());
        }
    }
}<|MERGE_RESOLUTION|>--- conflicted
+++ resolved
@@ -90,126 +90,87 @@
             return;
         }
 
-<<<<<<< HEAD
         try (Stream<Path> subDirs = Files.list(baseInputPath); TtsService ttsService = new TtsService()) {
 
             subDirs.filter(Files::isDirectory).forEach(subDir -> {
-=======
-        try {
-
-            // Initialize TTS service (Google Cloud Text-to-Speech wrapper)
-            TtsService ttsService = new TtsService();
-
-            // Traverse subdirectories (e.g., inputFolder/en-IN, inputFolder/hi-IN)
-            try (Stream<Path> subDirs = Files.list(baseInputPath)) {
-
-                subDirs.filter(Files::isDirectory).forEach(subDir -> {
-
-                    String folderName = subDir.getFileName().toString();
-
-                    // Extract language code (e.g., "en" from "res-en")
-                    String[] parts = folderName.split("-");
-                    String langCode = parts[parts.length - 1];
-
-                    // Prepare corresponding output directory like "raw-en"
-                    Path langOutputPath = baseOutputPath.resolve("raw-" + langCode);
-                    try {
->>>>>>> b0171b95
 
                 String folderName = subDir.getFileName().toString();
+
+                // Extract language code (e.g., "en" from "res-en")
                 String[] parts = folderName.split("-");
                 String langCode = parts[parts.length - 1];
+
+                // Prepare corresponding output directory like "raw-en"
                 Path langOutputPath = baseOutputPath.resolve("raw-" + langCode);
                 try {
 
                     Files.createDirectories(langOutputPath);
                 } catch (IOException e) {
 
-<<<<<<< HEAD
                     System.err.println("Failed to create output directory for " + langCode);
                     return;
                 }
-=======
-                    // Walk through all XML files inside the language folder
-                    try (Stream<Path> files = Files.walk(subDir)) {
->>>>>>> b0171b95
 
+                // Walk through all XML files inside the language folder
                 try (Stream<Path> files = Files.walk(subDir)) {
 
-<<<<<<< HEAD
                     files.filter(path -> Files.isRegularFile(path) && path.toString().endsWith(".xml"))
-                        .forEach(filePath -> {
-=======
-                                    AndroidStringResourceParser.ParsedResources parsed;
-                                    try {
+                            .forEach(filePath -> {
 
-                                        parsed = AndroidStringResourceParser.parseStringResources(filePath.toFile());
-                                    } catch (Exception e) {
+                                AndroidStringResourceParser.ParsedResources parsed;
+                                try {
 
-                                        throw new RuntimeException(e);
-                                    }
-                                    Map<String, String> results = new LinkedHashMap<>();
+                                    parsed = AndroidStringResourceParser.parseStringResources(filePath.toFile());
+                                } catch (Exception e) {
 
-                                    for (AndroidStringResourceParser.StringResource res : parsed.getStrings()) {
+                                    throw new RuntimeException(e);
+                                }
+                                Map<String, String> results = new LinkedHashMap<>();
 
-                                        for (Pattern p : patterns) {
+                                for (AndroidStringResourceParser.StringResource res : parsed.getStrings()) {
 
-                                            if (p.matcher(res.getName()).matches()) {
+                                    for (Pattern p : patterns) {
 
-                                                results.put(res.getName(), res.getValue());
-                                            }
+                                        if (p.matcher(res.getName()).matches()) {
+
+                                            results.put(res.getName(), res.getValue());
                                         }
                                     }
+                                }
 
-                                    // Match <string-array> entries
-                                    for (AndroidStringResourceParser.StringArrayResource arrayRes : parsed.getStringArrays()) {
+                                // Match <string-array> entries
+                                for (AndroidStringResourceParser.StringArrayResource arrayRes : parsed.getStringArrays()) {
 
-                                        for (Pattern pattern : patterns) {
+                                    for (Pattern pattern : patterns) {
 
-                                            if (pattern.matcher(arrayRes.getName()).matches()) {
+                                        if (pattern.matcher(arrayRes.getName()).matches()) {
 
-                                                List<String> items = arrayRes.getItems();
-                                                for (int i = 0; i < items.size(); i++) {
+                                            List<String> items = arrayRes.getItems();
+                                            for (int i = 0; i < items.size(); i++) {
 
-                                                    String key = arrayRes.getName() + "[" + i + "]";
-                                                    results.put(key, items.get(i));
-                                                }
-                                                break;
+                                                String key = arrayRes.getName() + "[" + i + "]";
+                                                results.put(key, items.get(i));
                                             }
+                                            break;
                                         }
                                     }
+                                }
 
-                                    // Synthesize audio for each matching string
-                                    results.forEach((key, value) -> {
->>>>>>> b0171b95
+                                // Synthesize audio for each matching string
+                                results.forEach((key, value) -> {
 
-                            Map<String, String> results =
-                                XmlStringExtractor.extractMatchingStrings(filePath.toFile(), pattern);
-                            results.forEach((key, value) -> {
-
-<<<<<<< HEAD
-                                if (!value.trim().isEmpty())
-                                    ttsService.synthesizeTextToAudioFile(value, langCode, langOutputPath, audioPrefix);
-                                else
-                                    System.out.println("Skipping empty value for: " + key);
+                                    if (!value.trim().isEmpty())
+                                        ttsService.synthesizeTextToAudioFile(audioPrefix, value, langOutputPath, langCode);
+                                    else
+                                        System.out.println("Skipping empty value for: " + key);
+                                });
                             });
-                        });
                 } catch (IOException e) {
 
                     System.err.println("Error walking subDir " + subDir + ": " + e.getMessage());
                 }
             });
         } catch (Exception e) {
-=======
-                        System.err.println("Error walking subDir " + subDir + ": " + e.getMessage());
-                    }
-                });
-            }
-            // Cleanly shut down TTS service (e.g., release clients, threads)
-            ttsService.shutdown();
-
-        } catch (IOException e) {
->>>>>>> b0171b95
 
             System.err.println("TTS Service error: " + e.getMessage());
         }
